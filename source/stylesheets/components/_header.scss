.header {
  background: $ember-orange image-url("header.svg") top center no-repeat;
  background-size: cover;
  color: $white;
  padding: 1em 0;

  .container {
    @include media($large-screen) {
      display: flex;
    }
  }

  .header-nav {
    @include media($large-screen) {
      align-items: center;
      display: flex;
      height: 2.8em;
      justify-content: space-between;
    }
  }

  a {
    color: $white;
  }
}

.header-nav {
  li {
    @include margin(10px null);
    text-align: center;

    @include media($large-screen) {
      @include flex(1 0 0);
      display: inline-block;
    }
  }

  li:not(.header-logo):not(.header-search) {
    width: 32%;
    display: inline-block;
    @include media($large-screen) {
      width: auto;
    }
  }

  .header-logo {
    @include media($large-screen) {
      @include flex(1.5 0 0);
    }
  }

  .header-search {
    @include media($large-screen) {
      @include flex(2 0 0);
    }
  }
}

.header-logo {
  a {
    @include size(100px 40px);
    background: image-url("ember-logo.svg") no-repeat;
    display: block;
    margin: -15px auto 0 auto;
    @include media($large-screen) {
      margin-left: 0;
    }
  }
}

.header-search {
<<<<<<< HEAD
  .st-search-input {
    appearance: none;
    background: image-url("search-icon.svg") rgba(white, 0.1) 10px 10px no-repeat;
=======
  @include media($large-screen) {
    margin-left: 4%;
  }

  .algolia-autocomplete {
    display: block !important; // beats `inline-block` added by DocSearch script
  }
  .search-input {
    width: 100%;
    height: 35px;
    margin-bottom: 0;
    padding-left: 2.5em;
>>>>>>> b9c65704
    border: none;
    border-radius: 35px;
    outline: none;
    appearance: none;
    background: image-url("search-icon.svg") rgba(white, 0.1) 10px 10px no-repeat;
    box-shadow: none;
    font-size: 0.9rem;
    line-height: 35px;
    color: $white;

    @include placeholder {
      color: $white;
    }
  }

  @include media($large-screen) {
    margin-left: 4%;
  }
}<|MERGE_RESOLUTION|>--- conflicted
+++ resolved
@@ -69,14 +69,6 @@
 }
 
 .header-search {
-<<<<<<< HEAD
-  .st-search-input {
-    appearance: none;
-    background: image-url("search-icon.svg") rgba(white, 0.1) 10px 10px no-repeat;
-=======
-  @include media($large-screen) {
-    margin-left: 4%;
-  }
 
   .algolia-autocomplete {
     display: block !important; // beats `inline-block` added by DocSearch script
@@ -86,7 +78,6 @@
     height: 35px;
     margin-bottom: 0;
     padding-left: 2.5em;
->>>>>>> b9c65704
     border: none;
     border-radius: 35px;
     outline: none;
